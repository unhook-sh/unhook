--- conflicted
+++ resolved
@@ -33,14 +33,8 @@
       } else if (this.authStore.isSignedIn) {
         items.push({
           description: 'Sign out of your Unhook account',
-<<<<<<< HEAD
-          detail: `Currently signed in as ${
-            this.authStore.user?.email ?? 'User'
-          }`,
-=======
           detail: `Currently signed in as ${this.authStore.user?.email ?? 'User'}`,
           label: '$(sign-out) Sign Out',
->>>>>>> 61f53e94
         });
       } else {
         items.push({
