--- conflicted
+++ resolved
@@ -124,15 +124,15 @@
       },
       {
         "category": "Unhook",
-<<<<<<< HEAD
         "command": "unhook.requestWebhookAccess",
         "icon": "$(unlock)",
         "title": "Request Webhook Access"
-=======
+      },
+      {
+        "category": "Unhook",
         "command": "unhook.createConfig",
         "icon": "$(new-file)",
         "title": "Create unhook.yml Configuration"
->>>>>>> 485377bf
       }
     ],
     "configuration": {
